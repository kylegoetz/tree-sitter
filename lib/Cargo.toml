--- conflicted
+++ resolved
@@ -26,11 +26,7 @@
 wasm = ["wasmtime", "wasmtime-c-api"]
 
 [dependencies]
-<<<<<<< HEAD
-regex = "1"
-=======
 regex = "1.9.1"
->>>>>>> ddfbbb00
 
 [dependencies.wasmtime]
 git = "https://github.com/maxbrunsfeld/wasmtime"
